--- conflicted
+++ resolved
@@ -113,12 +113,8 @@
                         "voice": use_voice,
                         "model": "tts-1",
                         "response_format": "mp3",
-<<<<<<< HEAD
-                        "speed": use_speed if use_speed else 1.0
-=======
-                        "speed": float(self.speed) if self.speed else 1.0,
+                        "speed": use_speed if use_speed else 1.0,
                         "volume_multiplier": float(self.volume) if self.volume else 1.0
->>>>>>> 5e72ff39
                     }
                 )
                 
