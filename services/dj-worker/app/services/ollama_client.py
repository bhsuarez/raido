import asyncio
from typing import Optional
import structlog
import httpx
from tenacity import retry, stop_after_attempt, wait_exponential

from app.core.config import settings

logger = structlog.get_logger()

class OllamaClient:
    """Client for Ollama API interactions"""
    
    def __init__(self):
        self.base_url = settings.OLLAMA_BASE_URL
        self.model = settings.OLLAMA_MODEL
    
    @retry(
        stop=stop_after_attempt(3),
        wait=wait_exponential(multiplier=1, min=4, max=10)
    )
    async def generate_commentary(
        self, 
        prompt: str, 
        max_tokens: int = 200,
        temperature: float = 0.8,
        model: Optional[str] = None
    ) -> Optional[str]:
        """Generate DJ commentary text using Ollama"""
        try:
<<<<<<< HEAD
            use_model = model or self.model
            logger.debug("Generating commentary with Ollama", 
                        model=use_model,
=======
            # Use provided model or fall back to default
            used_model = model if model else self.model
            
            logger.debug("Generating commentary with Ollama", 
                        model=used_model,
>>>>>>> 5e72ff39
                        max_tokens=max_tokens)
            
            async with httpx.AsyncClient(timeout=30.0) as client:
                response = await client.post(
                    f"{self.base_url}/api/generate",
                    json={
<<<<<<< HEAD
                        "model": use_model,
=======
                        "model": used_model,
>>>>>>> 5e72ff39
                        "prompt": prompt,
                        "stream": False,
                        "options": {
                            "temperature": temperature,
                            "num_predict": max_tokens
                        }
                    }
                )
                
                if response.status_code == 200:
                    result = response.json()
                    if "response" in result:
                        content = result["response"].strip()
                        logger.debug("Generated commentary", length=len(content))
                        return content
                else:
                    logger.error("Ollama API error", status=response.status_code, response=response.text)
            
            return None
        
        except Exception as e:
            logger.error("Ollama commentary generation failed", error=str(e))
            raise<|MERGE_RESOLUTION|>--- conflicted
+++ resolved
@@ -28,28 +28,18 @@
     ) -> Optional[str]:
         """Generate DJ commentary text using Ollama"""
         try:
-<<<<<<< HEAD
+            # Use provided model or fall back to default
             use_model = model or self.model
+            
             logger.debug("Generating commentary with Ollama", 
                         model=use_model,
-=======
-            # Use provided model or fall back to default
-            used_model = model if model else self.model
-            
-            logger.debug("Generating commentary with Ollama", 
-                        model=used_model,
->>>>>>> 5e72ff39
                         max_tokens=max_tokens)
             
             async with httpx.AsyncClient(timeout=30.0) as client:
                 response = await client.post(
                     f"{self.base_url}/api/generate",
                     json={
-<<<<<<< HEAD
                         "model": use_model,
-=======
-                        "model": used_model,
->>>>>>> 5e72ff39
                         "prompt": prompt,
                         "stream": False,
                         "options": {
