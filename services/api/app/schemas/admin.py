--- conflicted
+++ resolved
@@ -8,16 +8,12 @@
     dj_tone: str = "energetic"
     dj_provider: str = "ollama"  # openai, ollama, disabled
     dj_voice_provider: str = "kokoro"  # openai_tts, kokoro, liquidsoap, xtts
-<<<<<<< HEAD
-    dj_prompt_template: str = ""
     dj_voice_id: Optional[str] = None
     kokoro_voice: Optional[str] = None
+    dj_kokoro_voice: Optional[str] = None
+    dj_tts_volume: float = 1.0
     ollama_model: str = "llama3.1:8b"
     ollama_base_url: str = "http://ollama:11434"
-=======
-    dj_kokoro_voice: Optional[str] = None
-    dj_tts_volume: float = 1.0
->>>>>>> 5e72ff39
     dj_profanity_filter: bool = True
     dj_prompt_template: str = """You're a pirate radio DJ introducing the NEXT song coming up. Create a brief 15-20 second intro for: "{{song_title}}" by {{artist}}{% if album %} from the album "{{album}}"{% endif %}{% if year %} ({{year}}){% endif %}. 
 
