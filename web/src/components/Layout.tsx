--- conflicted
+++ resolved
@@ -24,12 +24,8 @@
 
   const navigation = [
     { name: 'Now Playing', href: '/', icon: HomeIcon },
-<<<<<<< HEAD
     { name: 'DJ Admin', href: '/tts', icon: MicIcon },
-=======
-    { name: 'TTS Monitor', href: '/tts', icon: MicIcon },
     { name: 'DJ Settings', href: '/settings/dj', icon: SettingsIcon },
->>>>>>> 5e72ff39
   ]
 
   return (
